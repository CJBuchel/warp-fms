// Copyright 2014 Team 254. All Rights Reserved.
// Author: pat@patfairbank.com (Patrick Fairbank)
//
// Model and datastore read/write methods for event-level configuration.

package main

type EventSettings struct {
<<<<<<< HEAD
	Id                         int
	Name                       string
	Code                       string
	DisplayBackgroundColor     string
	NumElimAlliances           int
	SelectionRound2Order       string
	SelectionRound3Order       string
	TeamInfoDownloadEnabled    bool
	RedGoalLightsAddress       string
	BlueGoalLightsAddress      string
	TbaPublishingEnabled       bool
	TbaEventCode               string
	TbaSecretId                string
	TbaSecret                  string
	NetworkSecurityEnabled     bool
	ApAddress                  string
	ApUsername                 string
	ApPassword                 string
	SwitchAddress              string
	SwitchPassword             string
	BandwidthMonitoringEnabled bool
=======
	Id                       int
	Name                     string
	Code                     string
	DisplayBackgroundColor   string
	NumElimAlliances         int
	SelectionRound2Order     string
	SelectionRound3Order     string
	TBADownloadEnabled       bool
	TBAAwardsDownloadEnabled bool
	AllianceDisplayHotGoals  bool
	RedGoalLightsAddress     string
	BlueGoalLightsAddress    string
	TbaPublishingEnabled     bool
	TbaEventCode             string
	TbaSecretId              string
	TbaSecret                string
	NetworkSecurityEnabled   bool
	ApAddress                string
	ApUsername               string
	ApPassword               string
	SwitchAddress            string
	SwitchPassword           string
>>>>>>> 01f23a16
}

const eventSettingsId = 0

func (database *Database) GetEventSettings() (*EventSettings, error) {
	eventSettings := new(EventSettings)
	err := database.eventSettingsMap.Get(eventSettings, eventSettingsId)
	if err != nil {
		// Database record doesn't exist yet; create it now.
		eventSettings.Name = "Untitled Event"
		eventSettings.Code = "UE"
		eventSettings.DisplayBackgroundColor = "#00ff00"
		eventSettings.NumElimAlliances = 8
		eventSettings.SelectionRound2Order = "L"
		eventSettings.SelectionRound3Order = ""
		eventSettings.TBADownloadEnabled = true
		eventSettings.TBAAwardsDownloadEnabled = true
		err = database.eventSettingsMap.Insert(eventSettings)
		if err != nil {
			return nil, err
		}
	}
	return eventSettings, nil
}

func (database *Database) SaveEventSettings(eventSettings *EventSettings) error {
	eventSettings.Id = eventSettingsId
	_, err := database.eventSettingsMap.Update(eventSettings)
	return err
}<|MERGE_RESOLUTION|>--- conflicted
+++ resolved
@@ -6,29 +6,6 @@
 package main
 
 type EventSettings struct {
-<<<<<<< HEAD
-	Id                         int
-	Name                       string
-	Code                       string
-	DisplayBackgroundColor     string
-	NumElimAlliances           int
-	SelectionRound2Order       string
-	SelectionRound3Order       string
-	TeamInfoDownloadEnabled    bool
-	RedGoalLightsAddress       string
-	BlueGoalLightsAddress      string
-	TbaPublishingEnabled       bool
-	TbaEventCode               string
-	TbaSecretId                string
-	TbaSecret                  string
-	NetworkSecurityEnabled     bool
-	ApAddress                  string
-	ApUsername                 string
-	ApPassword                 string
-	SwitchAddress              string
-	SwitchPassword             string
-	BandwidthMonitoringEnabled bool
-=======
 	Id                       int
 	Name                     string
 	Code                     string
@@ -51,7 +28,7 @@
 	ApPassword               string
 	SwitchAddress            string
 	SwitchPassword           string
->>>>>>> 01f23a16
+	BandwidthMonitoringEnabled bool
 }
 
 const eventSettingsId = 0
